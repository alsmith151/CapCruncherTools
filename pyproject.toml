--- conflicted
+++ resolved
@@ -2,11 +2,7 @@
 authors = [{ name = "asmith" }, { email = "alastair.smith@ndcls.ox.ac.uk" }]
 dependencies = ["click", "toml>=0.10.0", "pandas", "tabulate", "loguru", "capcruncher", "ray", "pyranges", "polars"]
 name = "capcruncher-tools"
-<<<<<<< HEAD
 version = "0.1.6"
-=======
-version = "0.1.5"
->>>>>>> f7fc47ff
 description = "Extra utilities to enhance CapCruncher"
 readme = "README.md"
 requires-python = ">=3.8"
